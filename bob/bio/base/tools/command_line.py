"""Execute biometric recognition algorithms on a certain biometric database.
"""

import argparse
import os
import socket
import sys

import bob.core
import bob.extension

logger = bob.core.log.setup("bob.bio.base")

from .. import utils
from . import FileSelector


def is_idiap():
    return os.path.isdir("/idiap") and "USER" in os.environ


def command_line_config_group(parser, package_prefix='bob.bio.', exclude_resources_from=[]):
    """
    Generic configuration command lines that can be used by different toolchains, e.g., in bob.bio or bob.pad.
    :param parser: Parser to which this argument group should be added
    :param package_prefix: prefix of a package, in which these arguments should be use, e.g., in bob.bio. or bob.pad.
    :param exclude_resources_from: resources that should be excluded from the commandline
    :return: new config argument group added to the parser
    """

    config_group = parser.add_argument_group(
        '\nParameters defining the experiment. Most of these parameters can be a registered '
        'resource, a configuration file, or even a string that defines a newly created object')
    config_group.add_argument('configuration_file', metavar='PATH', nargs='*',
                              help='A configuration file containing one or more of "database", "preprocessor", '
                                   '"extractor", "algorithm" and/or "grid"')
    config_group.add_argument('-H', '--create-configuration-file', metavar='PATH',
                              help='If selected, an empty configuration file will be created, and no further process is executed')
    config_group.add_argument('-d', '--database', metavar='x', nargs='+',
                              help='Database and the protocol; registered databases are: %s' % utils.resource_keys(
                                  'database', exclude_resources_from, package_prefix=package_prefix))
    config_group.add_argument('-p', '--preprocessor', metavar='x', nargs='+',
                              help='Data preprocessing; registered preprocessors are: %s' % utils.resource_keys(
                                  'preprocessor', exclude_resources_from, package_prefix=package_prefix))
    config_group.add_argument('-e', '--extractor', metavar='x', nargs='+',
                              help='Feature extraction; registered feature extractors are: %s' % utils.resource_keys(
                                  'extractor', exclude_resources_from, package_prefix=package_prefix))
    config_group.add_argument('-a', '--algorithm', metavar='x', nargs='+',
                              help='Algorithm of the experiment; registered algorithms are: %s' % utils.resource_keys(
                                  'algorithm', exclude_resources_from, package_prefix=package_prefix))
    config_group.add_argument('-g', '--grid', metavar='x', nargs='+',
                              help='Configuration for the grid setup; if not specified, the commands are executed '
                                   'sequentially on the local machine; registered grid resources are %s.' %
                                   utils.resource_keys('grid', exclude_resources_from, package_prefix=package_prefix))
    config_group.add_argument('-I', '--imports', metavar='LIB', nargs='+', default=[package_prefix + 'base'],
                              help='If one of your configuration files is an actual command, please specify the '
                                   'lists of required libraries (imports) to execute this command')
    config_group.add_argument('-W', '--preferred-package', metavar='LIB',
                              help='If resources with identical names are defined in several packages, prefer the '
                                   'one from the given package')
    config_group.add_argument('-s', '--sub-directory', metavar='DIR',
                              help='The sub-directory where the files of the current experiment should be stored. '
                                   'Please specify a directory name with a name describing your experiment')
    config_group.add_argument('--groups', metavar='GROUP', nargs='+', default=['dev'],
                              help="The groups (i.e., 'dev', 'eval') for which the models and scores should be "
                                   "generated; by default, only the 'dev' group is evaluated")
    config_group.add_argument('-P', '--protocol', metavar='PROTOCOL',
                              help='Overwrite the protocol that is stored in the database by the given one '
                                   '(might not by applicable for all databases).')

    config_group.add_argument('--package-prefix', default=package_prefix, help=argparse.SUPPRESS)

    return config_group


def command_line_parser(description=__doc__, exclude_resources_from=[]):
    """command_line_parser(description=__doc__, exclude_resources_from=[]) -> parsers

    Creates an :py:class:`argparse.ArgumentParser` object that includes the minimum set of command
    line options (which is not so few).
    The ``description`` can be overwritten, but has a (small) default.

    Included in the parser, several groups are defined.
    Each group specifies a set of command line options.
    For the configurations, registered resources are listed, which can be limited by the
    ``exclude_resources_from`` list of extensions.

    It returns a dictionary, containing the parser object itself (in the ``'main'`` keyword),
    and a list of command line groups.

    **Parameters:**

    description : str
      The documentation of the script.

    exclude_resources_from : [str]
      A list of extension packages, for which resources should not be listed.

    **Returns:**

    parsers : dict
      A dictionary of parser groups, with the main parser under the 'main' key.
      Feel free to add more options to any of the parser groups.
    """
    parser = argparse.ArgumentParser(description=description, formatter_class=argparse.ArgumentDefaultsHelpFormatter,
                                     conflict_handler='resolve')

    #######################################################################################
    ############## options that are required to be specified #######################
    config_group = command_line_config_group(parser, package_prefix='bob.bio.',
                                             exclude_resources_from=exclude_resources_from)

    #######################################################################################
    ############## options to modify default directories or file names ####################

    # directories differ between idiap and extern
    temp = "/idiap/temp/%s/[database-name]/[sub-directory]" % os.environ["USER"] if is_idiap() else "temp"
    results = "/idiap/user/%s/[database-name]/[sub-directory]" % os.environ["USER"] if is_idiap() else "results"
    database_replacement = "%s/.bob_bio_databases.txt" % os.environ["HOME"]

    dir_group = parser.add_argument_group('\nDirectories that can be changed according to your requirements')
    dir_group.add_argument('-T', '--temp-directory', metavar='DIR',
                           help='The directory for temporary files; if --temp-directory is not specified, "%s" is used' % temp)
    dir_group.add_argument('-R', '--result-directory', metavar='DIR',
                           help='The directory for resulting score files; if --result-directory is not specified, "%s" is used' % results)

    file_group = parser.add_argument_group('\nName (maybe including a path relative to the --temp-directory, '
                                           'if not specified otherwise) of files that will be generated. '
                                           'Note that not all files will be used by all algorithms')
    file_group.add_argument('--extractor-file', metavar='FILE', default='Extractor.hdf5',
                            help='Name of the file to write the feature extractor into.')
    file_group.add_argument('--projector-file', metavar='FILE', default='Projector.hdf5',
                            help='Name of the file to write the feature projector into.')
    file_group.add_argument('--enroller-file', metavar='FILE', default='Enroller.hdf5',
                            help='Name of the file to write the model enroller into.')
    file_group.add_argument('-G', '--gridtk-database-file', metavar='FILE', default='submitted.sql3',
                            help='The database file in which the submitted jobs will be written; relative to the current directory '
                                 '(only valid with the --grid option).')
    file_group.add_argument('--experiment-info-file', metavar='FILE', default='Experiment.info',
                            help='The file where the configuration of all parts of the experiments are written; '
                                 'relative to te --result-directory.')
    file_group.add_argument('-D', '--database-directories-file', metavar='FILE', default=database_replacement,
                            help='An optional file, where database directories are stored (to avoid changing the database configurations)')

    sub_dir_group = parser.add_argument_group('\nSubdirectories of certain parts of the tool chain. '
                                              'You can specify directories in case you want to reuse parts of '
                                              'the experiments (e.g. extracted features) in other experiments. '
                                              'Please note that these directories are relative to the --temp-directory, '
                                              'but you can also specify absolute paths')
    sub_dir_group.add_argument('--preprocessed-directory', metavar='DIR', default='preprocessed',
                               help='Name of the directory of the preprocessed data.')
    sub_dir_group.add_argument('--extracted-directory', metavar='DIR', default='extracted',
                               help='Name of the directory of the extracted features.')
    sub_dir_group.add_argument('--projected-directory', metavar='DIR', default='projected',
                               help='Name of the directory where the projected data should be stored.')
    sub_dir_group.add_argument('--model-directories', metavar='DIR', nargs='+', default=['models', 'tmodels'],
                               help='Name of the directory where the models (and T-Norm models) should be stored')
    sub_dir_group.add_argument('--score-directories', metavar='DIR', nargs='+', default=['nonorm', 'ztnorm'],
                               help='Name of the directory (relative to --result-directory) where to write the results to')
    sub_dir_group.add_argument('--zt-directories', metavar='DIR', nargs=5,
                               default=['zt_norm_A', 'zt_norm_B', 'zt_norm_C', 'zt_norm_D', 'zt_norm_D_sameValue'],
                               help='Name of the directories (of --temp-directory) where to write the ZT-norm values; '
                                    'only used with --zt-norm')
    sub_dir_group.add_argument('--grid-log-directory', metavar='DIR', default='gridtk_logs',
                               help='Name of the directory (relative to --temp-directory) where to log files are written; '
                                    'only used with --grid')

    flag_group = parser.add_argument_group('\nFlags that change the behavior of the experiment')
    bob.core.log.add_command_line_option(flag_group)
    flag_group.add_argument('-q', '--dry-run', action='store_true',
                            help='Only report the commands that will be executed, but do not execute them.')
    flag_group.add_argument('-F', '--force', action='store_true',
                            help='Force to erase former data if already exist')
    flag_group.add_argument('-U', '--write-five-column-score-files', action='store_true',
                            help='Writes score files in five-column format (including the model id)')
    flag_group.add_argument('-Z', '--write-compressed-score-files', action='store_true',
                            help='Writes score files which are compressed with tar.bz2.')
    flag_group.add_argument('-S', '--stop-on-failure', action='store_true',
                            help='Try to recursively stop the dependent jobs from the SGE grid queue, when a job failed')
    flag_group.add_argument('-X', '--external-dependencies', type=int, default=[], nargs='+',
                            help='The jobs submitted to the grid have dependencies on the given job ids.')
    flag_group.add_argument('-B', '--timer', choices=('real', 'system', 'user'), nargs='*',
                            help='Measure and report the time required by the execution of the tool chain (only on local machine)')
    flag_group.add_argument('-L', '--run-local-scheduler', action='store_true',
                            help='Starts the local scheduler after submitting the jobs to the local queue (by default, '
                                 'local jobs must be started by hand, e.g., using ./bin/jman --local -vv run-scheduler -x)')
    flag_group.add_argument('-N', '--nice', type=int, default=10,
                            help='Runs the local scheduler with the given nice value')
    flag_group.add_argument('-D', '--delete-jobs-finished-with-status', choices=('all', 'failure', 'success'),
                            help='If selected, local scheduler jobs that finished with the given status are deleted from '
                                 'the --gridtk-database-file; otherwise the jobs remain in the database')
    flag_group.add_argument('-C', '--calibrate-scores', action='store_true',
                            help='Performs score calibration after the scores are computed.')
    flag_group.add_argument('-z', '--zt-norm', action='store_true',
                            help='Enable the computation of ZT norms')
    flag_group.add_argument('-A', '--allow-missing-files', action='store_true',
                            help="If given, missing files will not stop the processing; this is helpful if not all files of the "
                                 "database can be processed; missing scores will be NaN.")
    flag_group.add_argument('-r', '--parallel', type=int,
                            help='This flag is a shortcut for running the commands on the local machine with the given amount of '
                                 'parallel processes; equivalent to --grid bob.bio.base.grid.Grid("local", '
                                 'number_of_parallel_processes=X) --run-local-scheduler --stop-on-failure.')

    flag_group.add_argument('-t', '--environment', dest='env', nargs='*', default=[],
                            help='Passes specific environment variables to the job.')

    return {
        'main': parser,
        'config': config_group,
        'dir': dir_group,
        'sub-dir': sub_dir_group,
        'file': file_group,
        'flag': flag_group
    }


def command_line_skip_group(parsers, command_line_parameters, skips):
    # add execute-only flags to command line options
    if skips is not None:
        #######################################################################################
        ################# options for skipping parts of the toolchain #########################
        skip_group = parsers['main'].add_argument_group(
            '\nFlags that allow to skip certain parts of the experiments. This does only make sense when the '
            'generated files are already there (e.g. when reusing parts of other experiments)')
        for skip in skips:
            skip_group.add_argument('--skip-%s' % skip, action='store_true', help='Skip the %s step.' % skip)
        skip_group.add_argument('-o', '--execute-only', nargs='+', choices=skips,
                                help='If specified, executes only the given parts of the tool chain.')

    # parse the arguments
    parser = parsers['main']
    args = parser.parse_args(command_line_parameters)
    return args


def take_from_config_or_command_line(args, config, keyword, default, required=True, is_resource=True):
    if getattr(args, keyword) is not None and getattr(args, keyword) != default:
        if is_resource:
            setattr(args, keyword, utils.load_resource(' '.join(getattr(args, keyword)), keyword,
                                                       imports=args.imports, package_prefix=args.package_prefix,
                                                       preferred_package=args.preferred_package))

    elif config is not None and hasattr(config, keyword):
        val = getattr(config, keyword)
        if isinstance(val, str) and is_resource:
            val = utils.load_resource(val, keyword, imports=args.imports, package_prefix=args.package_prefix,
                                      preferred_package=args.preferred_package)
        setattr(args, keyword, val)

    elif default is not None:
        if is_resource:
            setattr(args, keyword, utils.load_resource(' '.join(default), keyword,
                                                       imports=args.imports, package_prefix=args.package_prefix,
                                                       preferred_package=args.preferred_package))

    elif required:
        raise ValueError("Please specify '%s' either on command line (via '--%s') or in a configuration file" %
                         (keyword, keyword.replace("_","-")))

    if config is not None and hasattr(config, keyword):
        setattr(config, keyword, None)


def check_config_consumed(config):
    if config is not None:
        import inspect
        for keyword in dir(config):
            if not keyword.startswith('_') and not keyword.isupper():
                attr = getattr(config, keyword)
                if attr is not None and not inspect.isclass(attr) and not inspect.ismodule(attr):
                    logger.warn("The variable '%s' in a configuration file is not known or not supported by this application; use a '_' prefix to the variable name (e.g., '_%s') to suppress this warning", keyword, keyword)


def parse_config_file(parsers, args, args_dictionary, keywords, skips):
    parser = parsers['main']
    # check if the "create_configuration_file" function was requested
    if args.create_configuration_file is not None:
        # update list of options to be written into the config file
        set_required_common_optional_arguments(required=args_dictionary['required'],
                                               common=args_dictionary['common'],
                                               optional=args_dictionary['optional'])
        # this will exit at the end
        create_configuration_file(parsers, args)

    # first, read the configuration file and set everything from the config file to the args -- as
    # long as not overwritten on command line
    config = utils.read_config_file(args.configuration_file) if args.configuration_file else None
    for keyword in ("database", "preprocessor", "extractor", "algorithm"):
        take_from_config_or_command_line(args, config, keyword,
                                         parser.get_default(keyword))

    take_from_config_or_command_line(args, config, "grid",
                                     parser.get_default('grid'), required=False)

    take_from_config_or_command_line(args, config, "sub_directory",
                                     parser.get_default("sub_directory"), is_resource=False)
                                     
<<<<<<< HEAD
=======
    take_from_config_or_command_line(args, config, "env",
                                     parser.get_default("env"), is_resource=False)
                                     
>>>>>>> 75ebdf5b
    skip_keywords = tuple(['skip_' + k.replace('-', '_') for k in skips])

    for keyword in keywords + skip_keywords + ('execute_only',):
        take_from_config_or_command_line(args, config, keyword,
                                         parser.get_default(keyword), required=False, is_resource=False)

    # check that all variables in the config file are consumed by the above options
    check_config_consumed(config)

    # evaluate skips
    if skips is not None and args.execute_only is not None:
        for skip in skips:
            if skip not in args.execute_only:
                setattr(args, "skip_%s" % skip.replace("-", "_"), True)
    return args


def set_extra_flags(args):
    if args.parallel is not None:
        args.grid = bob.bio.base.grid.Grid("local", number_of_parallel_processes=args.parallel)
        args.run_local_scheduler = True
        args.stop_on_failure = True

    # logging
    bob.core.log.set_verbosity_level(logger, args.verbose)

    # timer
    if args.timer is not None and not len(args.timer):
        args.timer = ('real', 'system', 'user')

    # set base directories
    if args.temp_directory is None:
        args.temp_directory = "/idiap/temp/%s/%s" % (os.environ["USER"], args.database.name) if is_idiap() else "temp"
    if args.result_directory is None:
        args.result_directory = "/idiap/user/%s/%s" % (
            os.environ["USER"], args.database.name) if is_idiap() else "results"

    args.temp_directory = os.path.join(args.temp_directory, args.sub_directory)
    args.result_directory = os.path.join(args.result_directory, args.sub_directory)
    args.grid_log_directory = os.path.join(args.temp_directory, args.grid_log_directory)

    return args


def initialize(parsers, command_line_parameters=None, skips=[]):
    """initialize(parsers, command_line_parameters = None, skips = []) -> args

    Parses the command line and arranges the arguments accordingly.
    Afterward, it loads the resources for the database, preprocessor, extractor, algorithm and grid (if specified),
    and stores the results into the returned args.

    This function also initializes the :py:class:`FileSelector` instance by arranging the directories and
    files according to the command line parameters.

    If the ``skips`` are given, an '--execute-only' parameter is added to the parser, according skips are selected.

    **Parameters:**

    parsers : dict
      The dictionary of command line parsers, as returned from :py:func:`command_line_parser`.
      Additional arguments might have been added.

    command_line_parameters : [str] or None
      The command line parameters that should be interpreted.
      By default, the parameters specified by the user on command line are considered.

    skips : [str]
      A list of possible ``--skip-...`` options to be added and evaluated automatically.

    **Returns:**

    args : namespace
      A namespace of arguments as read from the command line.

    .. note:: The database, preprocessor, extractor, algorithm and grid (if specified) are actual instances
      of the according classes.

    """

    from bob.bio.base.database import BioDatabase

    args = command_line_skip_group(parsers, command_line_parameters, skips)
    args_dictionary = {'required': ['database', 'preprocessor', 'extractor', 'algorithm', 'sub_directory'],
                       'common': ['protocol', 'grid', 'parallel', 'verbose', 'groups', 'temp_directory',
                                  'result_directory', 'zt_norm', 'allow_missing_files', 'dry_run', 'force'],
                       'optional': ['preprocessed_directory', 'extracted_directory', 'projected_directory',
                                    'model_directories', 'extractor_file', 'projector_file', 'enroller_file']
                       }
    keywords = (
        "protocol",
        "groups",
        "parallel",
        "preferred_package",
        "temp_directory",
        "result_directory",
        "extractor_file",
        "projector_file",
        "enroller_file",
        "gridtk_database_file",
        "experiment_info_file",
        "database_directories_file",
        "preprocessed_directory",
        "extracted_directory",
        "projected_directory",
        "model_directories",
        "score_directories",
        "zt_directories",
        "grid_log_directory",
        "verbose",
        "dry_run",
        "force",
        "write_compressed_score_files",
        "stop_on_failure",
        "run_local_scheduler",
        "external_dependencies",
        "timer",
        "nice",
        "delete_jobs_finished_with_status",
        "calibrate_scores",
        "zt_norm",
        "allow_missing_files",
        "env",
    )
    args = parse_config_file(parsers, args, args_dictionary, keywords, skips)

    args = set_extra_flags(args)

    # protocol command line override
    if args.protocol is not None:
        args.database.protocol = args.protocol

    protocol = 'None' if args.database.protocol is None else args.database.protocol

    # result files
    args.info_file = os.path.join(args.result_directory, protocol, args.experiment_info_file)

    # sub-directories that depend on the database
    extractor_sub_dir = protocol if args.database.training_depends_on_protocol and \
                                    args.extractor.requires_training else '.'
    projector_sub_dir = protocol if args.database.training_depends_on_protocol and \
                                    args.algorithm.requires_projector_training else extractor_sub_dir
    enroller_sub_dir = protocol if args.database.training_depends_on_protocol and \
                                   args.algorithm.requires_enroller_training else projector_sub_dir
    model_sub_dir = protocol if args.database.models_depend_on_protocol else enroller_sub_dir

    # Database directories, which should be automatically replaced
    if isinstance(args.database, BioDatabase):
        args.database.replace_directories(args.database_directories_file)

    # initialize the file selector
    FileSelector.create(
        database=args.database,
        extractor_file=os.path.join(args.temp_directory, extractor_sub_dir, args.extractor_file),
        projector_file=os.path.join(args.temp_directory, projector_sub_dir, args.projector_file),
        enroller_file=os.path.join(args.temp_directory, enroller_sub_dir, args.enroller_file),

        preprocessed_directory=os.path.join(args.temp_directory, args.preprocessed_directory),
        extracted_directory=os.path.join(args.temp_directory, extractor_sub_dir, args.extracted_directory),
        projected_directory=os.path.join(args.temp_directory, projector_sub_dir, args.projected_directory),
        model_directories=[os.path.join(args.temp_directory, model_sub_dir, m) for m in args.model_directories],
        score_directories=[os.path.join(args.result_directory, protocol, z) for z in args.score_directories],
        zt_score_directories=[os.path.join(args.temp_directory, protocol, s) for s in args.zt_directories],
        compressed_extension='.tar.bz2' if args.write_compressed_score_files else '',
        default_extension='.hdf5',
        zt_norm = args.zt_norm
    )

    return args


def groups(args):
    """groups(args) -> groups

    Returns the groups, for which the files must be preprocessed, and features must be extracted and projected.
    This function should be used in order to eliminate the training files (the ``'world'`` group),
    when no training is required in this experiment.

    **Parameters:**

    args : namespace
      The interpreted command line arguments as returned by the :py:func:`initialize` function.

    **Returns:**

    groups : [str]
      A list of groups, for which data needs to be treated.
    """
    groups = args.groups[:]
    if args.extractor.requires_training or args.algorithm.requires_projector_training or \
            args.algorithm.requires_enroller_training:
        groups.append('world')
    return groups


def command_line(cmdline):
    """command_line(cmdline) -> str

    Converts the given options to a string that can be executed in a terminal.
    Parameters are enclosed into ``'...'`` quotes so that the command line can interpret them (e.g.,
    if they contain spaces or special characters).

    **Parameters:**

    cmdline : [str]
      A list of command line options to be converted into a string.

    **Returns:**

    str : str
      The command line string that can be copy-pasted into the terminal.
    """
    c = ""
    for cmd in cmdline:
        if cmd[0] in '/-':
            c += "%s " % cmd
        else:
            c += "'%s' " % cmd
    return c


def write_info(args, command_line_parameters, executable):
    """Writes information about the current experimental setup into a file specified on command line.

    **Parameters:**

    args : namespace
      The interpreted command line arguments as returned by the :py:func:`initialize` function.

    command_line_parameters : [str] or ``None``
      The command line parameters that have been interpreted.
      If ``None``, the parameters specified by the user on command line are considered.

    executable : str
      The name of the executable (such as ``'./bin/verify.py'``) that is used to run the experiments.
    """
    if command_line_parameters is None:
        command_line_parameters = sys.argv[1:]
    # write configuration
    try:
        bob.io.base.create_directories_safe(os.path.dirname(args.info_file))
        f = open(args.info_file, 'w')
        f.write("Command line:\n")
        f.write(command_line([executable] + command_line_parameters) + "\n\n")
        f.write("Host: %s\n" % socket.gethostname())
        f.write("Configuration:\n")
        f.write("Database:\n%s\n\n" % args.database)
        f.write("Preprocessor:\n%s\n\n" % args.preprocessor)
        f.write("Extractor:\n%s\n\n" % args.extractor)
        f.write("Algorithm:\n%s\n\n" % args.algorithm)
    except IOError:
        logger.error("Could not write the experimental setup into file '%s'", args.info_file)


global _required_list, _common_list, _optional_list
_required_list = set()
_common_list = set()
_optional_list = set()


def set_required_common_optional_arguments(required=[], common=[], optional=[]):
    _required_list.update(required)
    _common_list.update(common)
    _optional_list.update(optional)


def create_configuration_file(parsers, args):
    """This function writes an empty configuration file with all possible options."""
    logger.info("Writing configuration file %s", args.create_configuration_file)
    import datetime
    executables = bob.extension.find_executable(os.path.basename(sys.argv[0]),
                                                prefixes=[os.path.dirname(sys.argv[0]), 'bin'])
    if not executables:
        executables = [sys.argv[0]]

    parser = parsers['main']

    bob.io.base.create_directories_safe(os.path.dirname(args.create_configuration_file))

    required = "# Configuration file automatically generated at %s for %s.\n\n" % (
    datetime.date.today(), executables[0])
    required += "##################################################\n" \
                "############### REQUIRED ARGUMENTS ###############\n" \
                "##################################################\n\n"
    required += "# These arguments need to be set.\n\n\n"
    common = "##################################################\n" \
             "################ COMMON ARGUMENTS ################\n" \
             "##################################################\n\n"
    common += "# These arguments are commonly changed.\n\n\n"
    optional = "##################################################\n" \
               "############### OPTIONAL ARGUMENTS ###############\n" \
               "##################################################\n\n"
    optional += "# Files and directories might commonly be specified with absolute paths or " \
                "relative to the temp_directory.\n# Change these options, e.g., to reuse parts " \
                "of other experiments.\n\n\n"
    rare = "##################################################\n" \
           "############ RARELY CHANGED ARGUMENTS ############\n" \
           "##################################################\n\n\n"

    with open(args.create_configuration_file, 'w') as f:

        for action in parser._actions[3:]:
            if action.help == "==SUPPRESS==":
                continue

            tmp = "# %s\n\n" % action.help
            if action.nargs is None and action.type is None and action.default is not None:
                tmp += "#%s = '%s'\n\n\n" % (action.dest, action.default)
            else:
                tmp += "#%s = %s\n\n\n" % (action.dest, action.default)

            if action.dest in _required_list:
                required += tmp
            elif action.dest in _common_list:
                common += tmp
            elif action.dest in _optional_list:
                optional += tmp
            else:
                rare += tmp

        f.write(required)
        f.write(common)
        f.write(optional)
        f.write(rare)

    parser.exit(1, "Configuration file '%s' was written; exiting\n" % args.create_configuration_file)<|MERGE_RESOLUTION|>--- conflicted
+++ resolved
@@ -295,12 +295,9 @@
     take_from_config_or_command_line(args, config, "sub_directory",
                                      parser.get_default("sub_directory"), is_resource=False)
                                      
-<<<<<<< HEAD
-=======
     take_from_config_or_command_line(args, config, "env",
                                      parser.get_default("env"), is_resource=False)
                                      
->>>>>>> 75ebdf5b
     skip_keywords = tuple(['skip_' + k.replace('-', '_') for k in skips])
 
     for keyword in keywords + skip_keywords + ('execute_only',):
