--- conflicted
+++ resolved
@@ -120,26 +120,9 @@
     # Transformer that splits the samples into several Dask Bags
     to_dask_bags = ToDaskBag(npartitions=50)
 
-<<<<<<< HEAD
 
     logger.debug("Retrieving samples from database.")
     samples = database.all_samples(groups)
-=======
-    logger.debug("Retrieving background model samples from database.")
-    background_model_samples = database.background_model_samples()
-
-    logger.debug("Retrieving references and probes samples from database.")
-    references_samplesets = []
-    probes_samplesets = []
-    for group in groups:
-        references_samplesets.extend(database.references(group=group))
-        probes_samplesets.extend(database.probes(group=group))
-
-    # Unravels all samples in one list (no SampleSets)
-    samples = background_model_samples
-    samples.extend([sample for r in references_samplesets for sample in r.samples])
-    samples.extend([sample for p in probes_samplesets for sample in p.samples])
->>>>>>> 97cc2b19
 
     # Sets the scheduler to local if no dask_client is specified
     if dask_client is not None:
