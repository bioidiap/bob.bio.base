--- conflicted
+++ resolved
@@ -52,19 +52,12 @@
     -------
        >>> from sklearn.preprocessing import FunctionTransformer
        >>> from sklearn.pipeline import make_pipeline
-<<<<<<< HEAD
-       >>> from bob.bio.base.algorithm import Distance
-       >>> from bob.bio.base.pipelines import PipelineSimple, PipelineScoreNorm, ZNormScores
-       >>> estimator_1 = Linearize()
-       >>> transformer = make_pipeline(estimator_1)
-=======
        >>> from bob.bio.base.pipelines import Distance, PipelineSimple, PipelineScoreNorm, ZNormScores
        >>> from bob.pipelines import wrap
        >>> import numpy
        >>> linearize = lambda samples: [numpy.reshape(x, (-1,)) for x in samples]
        >>> transformer = wrap(["sample"], FunctionTransformer(linearize))
        >>> transformer_pipeline = make_pipeline(transformer)
->>>>>>> 88082a2e
        >>> biometric_algorithm = Distance()
        >>> pipeline_simple = PipelineSimple(transformer_pipeline, biometric_algorithm)
        >>> z_norm_postprocessor = ZNormScores(pipeline=pipeline_simple)
@@ -170,7 +163,8 @@
 
 def dask_score_normalization_pipeline(pipeline):
 
-    # Checkpointing only the post processor
+    # cannot use the wrap function here as the input to post processor is
+    # already a dask bag.
     pipeline.post_processor = DaskWrapper(
         pipeline.post_processor,
     )
